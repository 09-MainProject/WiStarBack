from django.core.exceptions import ObjectDoesNotExist, PermissionDenied
from django.db.models import Q
from drf_yasg import openapi
from drf_yasg.utils import swagger_auto_schema
from rest_framework import generics, permissions
from rest_framework.response import Response

from utils.responses import idol_schedule as S

from .models import Idol, Schedule
from .serializers import ScheduleSerializer


class IsManager(permissions.BasePermission):
    def has_permission(self, request, view):
        return request.user and request.user.is_authenticated and request.user.is_staff


class IsIdolManagerOrOwner(permissions.BasePermission):
    def has_object_permission(self, request, view, obj):
        if request.user.is_staff:
            return True
        return obj.user == request.user


class ScheduleListCreateView(generics.ListCreateAPIView):
    serializer_class = ScheduleSerializer

    def get_permissions(self):
        if self.request.method == "GET":
            return [permissions.AllowAny()]
        return [IsManager()]  # POST 요청은 매니저만 가능

    def get_queryset(self):
        idol_id = self.kwargs["idol_id"]
        queryset = Schedule.objects.filter(idol_id=idol_id)
        filters = Q()
        params = self.request.query_params

        # 필터 조건 동적 구성
        if title := params.get("title"):
            filters &= Q(title__icontains=title)
        if description := params.get("description"):
            filters &= Q(description__icontains=description)
        if location := params.get("location"):
            filters &= Q(location__icontains=location)
        if start_date := params.get("start_date"):
            filters &= Q(start_date__gte=start_date)
        if end_date := params.get("end_date"):
            filters &= Q(end_date__lte=end_date)

        return queryset.filter(filters)

    @swagger_auto_schema(
        operation_summary="아이돌 스케줄 목록 조회",
        tags=["아이돌 스케줄/ 조회"],
        manual_parameters=[
            openapi.Parameter(
                "title",
                openapi.IN_QUERY,
                description="제목 검색",
                type=openapi.TYPE_STRING,
            ),
            openapi.Parameter(
                "description",
                openapi.IN_QUERY,
                description="설명 검색",
                type=openapi.TYPE_STRING,
            ),
            openapi.Parameter(
                "location",
                openapi.IN_QUERY,
                description="장소 검색",
                type=openapi.TYPE_STRING,
            ),
            openapi.Parameter(
                "start_date",
                openapi.IN_QUERY,
                description="시작일 이후",
                type=openapi.FORMAT_DATE,
            ),
            openapi.Parameter(
                "end_date",
                openapi.IN_QUERY,
                description="종료일 이전",
                type=openapi.FORMAT_DATE,
            ),
        ],
        responses={200: ScheduleSerializer(many=True)},
    )
    def list(self, request, *args, **kwargs):
        queryset = self.get_queryset()
        serializer = self.get_serializer(queryset, many=True)
        message = S.SCHEDULE_LIST_SUCCESS if queryset else S.SCHEDULE_LIST_EMPTY
        return Response(
            {
                "code": message["code"],
                "message": message["message"],
                "data": serializer.data,
            }
        )

    @swagger_auto_schema(
        operation_summary="아이돌 스케줄 등록",
        tags=["아이돌 스케줄/등록"],
        request_body=ScheduleSerializer,
        responses={201: ScheduleSerializer},
    )
    def create(self, request, *args, **kwargs):
        serializer = self.get_serializer(data=request.data)
        if serializer.is_valid():
            self.perform_create(serializer)
            return Response(
                {
                    "code": S.SCHEDULE_CREATE_SUCCESS["code"],
                    "message": S.SCHEDULE_CREATE_SUCCESS["message"],
                    "data": serializer.data,
                }
            )
        return Response(
            {
                "code": S.SCHEDULE_CREATE_FAIL["code"],
                "message": S.SCHEDULE_CREATE_FAIL["message"],
                "data": serializer.errors,
            }
        )

    def perform_create(self, serializer):
        idol_id = self.kwargs["idol_id"]
        try:
            idol = Idol.objects.get(id=idol_id)
        except ObjectDoesNotExist:
            # 존재하지 않는 아이돌 ID로 접근 시 예외 처리
            raise PermissionDenied(S.SCHEDULE_IDOL_NOT_FOUND["message"])

        # 아이돌 담당 매니저 여부 검증
        if self.request.user not in idol.managers.all():
            raise PermissionDenied(S.SCHEDULE_PERMISSION_DENIED["message"])

        serializer.save(user=self.request.user, idol=idol)


class ScheduleRetrieveUpdateDeleteView(
    generics.RetrieveAPIView, generics.DestroyAPIView, generics.UpdateAPIView
):
    serializer_class = ScheduleSerializer

    def get_permissions(self):
        # GET은 누구나 접근 가능, 나머지는 관리자 또는 소유자만
        if self.request.method == "GET":
            return [permissions.AllowAny()]  # 인증 없이 접근 허용
        return [IsIdolManagerOrOwner()]  # PATCH, DELETE는 관리자나 소유자만 가능

    def get_queryset(self):
        if getattr(self, "swagger_fake_view", False):
<<<<<<< HEAD
            return Schedule.objects.none()
=======
            return Schedule.objects.none()  # Swagger용 빈 쿼리셋 반환

>>>>>>> 4cae130f
        return Schedule.objects.filter(idol_id=self.kwargs["idol_id"])

    @swagger_auto_schema(
        operation_summary="아이돌 스케줄 상세 조회",
        tags=["아이돌 스케줄/조회"],
        responses={200: ScheduleSerializer},
    )
    def retrieve(self, request, *args, **kwargs):
        try:
            instance = self.get_object()
            serializer = self.get_serializer(instance)
            return Response(
                {
                    "code": S.SCHEDULE_RETRIEVE_SUCCESS["code"],
                    "message": S.SCHEDULE_RETRIEVE_SUCCESS["message"],
                    "data": {"schedule_view": serializer.data},
                }
            )
        except ObjectDoesNotExist:
            return Response(
                {
                    "code": S.SCHEDULE_NOT_FOUND["code"],
                    "message": S.SCHEDULE_NOT_FOUND["message"],
                    "data": None,
                }
            )

    @swagger_auto_schema(
        operation_summary="아이돌 스케줄 수정",
        tags=["아이돌 스케줄/수정"],
        request_body=ScheduleSerializer,
        responses={200: ScheduleSerializer},
    )
    def patch(self, request, *args, **kwargs):
        partial = True
        try:
            instance = self.get_object()
            serializer = self.get_serializer(
                instance, data=request.data, partial=partial
            )
            if serializer.is_valid():
                self.perform_update(serializer)
                return Response(
                    {
                        "code": S.SCHEDULE_UPDATE_SUCCESS["code"],
                        "message": S.SCHEDULE_UPDATE_SUCCESS["message"],
                        "data": serializer.data,
                    }
                )
            return Response(
                {
                    "code": S.SCHEDULE_UPDATE_FAIL["code"],
                    "message": S.SCHEDULE_UPDATE_FAIL["message"],
                    "data": serializer.errors,
                }
            )
        except PermissionDenied:
            return Response(
                {
                    "code": S.SCHEDULE_UPDATE_PERMISSION_DENIED["code"],
                    "message": S.SCHEDULE_UPDATE_PERMISSION_DENIED["message"],
                    "data": None,
                }
            )

    @swagger_auto_schema(
        operation_summary="아이돌 스케줄 삭제",
        tags=["아이돌 스케줄/삭제"],
        responses={204: "삭제 성공"},
    )
    def delete(self, request, *args, **kwargs):
        try:
            instance = self.get_object()
            self.perform_destroy(instance)
            return Response(
                {
                    "code": S.SCHEDULE_DELETE_SUCCESS["code"],
                    "message": S.SCHEDULE_DELETE_SUCCESS["message"],
                    "data": {"schedule_id": instance.id},
                }
            )
        except PermissionDenied:
            return Response(
                {
                    "code": S.SCHEDULE_DELETE_PERMISSION_DENIED["code"],
                    "message": S.SCHEDULE_DELETE_PERMISSION_DENIED["message"],
                    "data": None,
                }
            )

    def perform_update(self, serializer):
        serializer.save()

    def perform_destroy(self, instance):
        instance.delete()<|MERGE_RESOLUTION|>--- conflicted
+++ resolved
@@ -153,12 +153,7 @@
 
     def get_queryset(self):
         if getattr(self, "swagger_fake_view", False):
-<<<<<<< HEAD
-            return Schedule.objects.none()
-=======
             return Schedule.objects.none()  # Swagger용 빈 쿼리셋 반환
-
->>>>>>> 4cae130f
         return Schedule.objects.filter(idol_id=self.kwargs["idol_id"])
 
     @swagger_auto_schema(
