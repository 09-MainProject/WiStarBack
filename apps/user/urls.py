from django.urls import path
from rest_framework_simplejwt.views import TokenVerifyView

from . import oauth_google_views, oauth_kakao_views, oauth_naver_views
from .oauth_google_views import google_login_test_page
from .oauth_kakao_views import kakao_login_test_page
from .oauth_naver_views import naver_login_test_page, oauth_callback_test_page
from .views import (
    CustomTokenObtainPairView,
    CustomTokenRefreshView,
    LogoutAPIView,
    PasswordCheckView,
    ProfileView,
    RegisterView,
    VerifyEmailView,
)

app_name = "users"

urlpatterns = [
<<<<<<< HEAD
    path("register", RegisterView.as_view(), name="register"),
    path("verify/email", verify_email, name="verify_email"),
=======
    path("signup", RegisterView.as_view(), name="signup"),
    # path("verify/email", verify_email, name="verify_email"),
    path("verify/email", VerifyEmailView.as_view(), name="verify_email"),
    path("check/password", PasswordCheckView.as_view(), name="check-password"),
    # POST /api/users/login/ -> 로그인
    # path("login", CustomTokenObtainPairView.as_view(), name="login"),
    # POST /api/users/login/ -> 로그아웃
    # path("logout", LogoutAPIView.as_view(), name="logout"),
    # GET /api/users/profile/ -> 내 프로필 조회
    # PATCH /api/users/me/ -> 내 프로필 수정
>>>>>>> b84339df
    path("profile", ProfileView.as_view(), name="profile"),
    # JWT
    path("token/login", CustomTokenObtainPairView.as_view(), name="token_obtain_pair"),
    path("token/logout", LogoutAPIView.as_view(), name="logout"),
    path("token/refresh", CustomTokenRefreshView.as_view(), name="token_refresh"),
    # path("token/verify", TokenVerifyView.as_view(), name="token_verify"),
    # oauth naver
    path(
        "naver/login",
        oauth_naver_views.NaverLoginRedirectView.as_view(),
        name="naver_login",
    ),
    path("naver/callback", oauth_naver_views.naver_callback, name="naver_callback"),
    path("naver/login-test", naver_login_test_page, name="naver-login-test"),
    path("oauth/callback-test", oauth_callback_test_page, name="naver-callback-test"),
    # oauth kakao
    path(
        "kakao/login",
        oauth_kakao_views.KakaoLoginRedirectView.as_view(),
        name="kakao_login",
    ),
    path("kakao/callback", oauth_kakao_views.kakao_callback, name="kakao_callback"),
    # path("kakao/login-test", kakao_login_test_page, name="kakao-login-test"),
    # oauth google
    path(
        "google/login",
        oauth_google_views.GoogleLoginRedirectView.as_view(),
        name="google_login",
    ),
    path("google/callback", oauth_google_views.google_callback, name="google_callback"),
    # path("google/login-test", google_login_test_page, name="google-login-test"),
    # path("nickname/", oauth_views.oauth_nickname, name="nickname"),
]<|MERGE_RESOLUTION|>--- conflicted
+++ resolved
@@ -18,12 +18,7 @@
 app_name = "users"
 
 urlpatterns = [
-<<<<<<< HEAD
-    path("register", RegisterView.as_view(), name="register"),
-    path("verify/email", verify_email, name="verify_email"),
-=======
     path("signup", RegisterView.as_view(), name="signup"),
-    # path("verify/email", verify_email, name="verify_email"),
     path("verify/email", VerifyEmailView.as_view(), name="verify_email"),
     path("check/password", PasswordCheckView.as_view(), name="check-password"),
     # POST /api/users/login/ -> 로그인
@@ -32,7 +27,6 @@
     # path("logout", LogoutAPIView.as_view(), name="logout"),
     # GET /api/users/profile/ -> 내 프로필 조회
     # PATCH /api/users/me/ -> 내 프로필 수정
->>>>>>> b84339df
     path("profile", ProfileView.as_view(), name="profile"),
     # JWT
     path("token/login", CustomTokenObtainPairView.as_view(), name="token_obtain_pair"),
