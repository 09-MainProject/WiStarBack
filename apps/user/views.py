--- conflicted
+++ resolved
@@ -153,7 +153,8 @@
 
 
 # 이메일 인증
-<<<<<<< HEAD
+
+
 def verify_email(request):
     code = request.GET.get("code", "")  # code가 없으면 공백으로 처리
     signer = TimestampSigner()
@@ -166,7 +167,8 @@
         return JsonResponse(SIGNATURE_EXPIRED, HTTP_410_GONE)
     except Exception:
         return Response(INVALID_SIGNATURE, HTTP_400_BAD_REQUEST)
-=======
+
+
 class VerifyEmailView(APIView):
 
     @swagger_auto_schema(
@@ -241,7 +243,6 @@
             decoded_user_email = signing.loads(code)
             # 4. 타임스탬프 유효성 검사 포함하여 복호화
             email = signer.unsign(decoded_user_email, max_age=60 * 5)  # 5분 설정
->>>>>>> b84339df
 
         # except Exception as e:  # 이렇게 처리 많이 하지만 에러를 지정해서 하는게 제일 좋음.
         except SignatureExpired:  # 시간 지나서 오류발생하면 오류처리
