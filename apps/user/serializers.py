--- conflicted
+++ resolved
@@ -20,16 +20,9 @@
 
 
 class UsernameSerializer(serializers.ModelSerializer):
-<<<<<<< HEAD
-
-    class Meta:
-        model = User
-        fields = ["username"]
-=======
     class Meta:
         model = User
         fields = ["nickname", "name"]
->>>>>>> 5c7aa4bc
 
 
 class RegisterSerializer(serializers.ModelSerializer):
