--- conflicted
+++ resolved
@@ -38,18 +38,8 @@
     # path("admin/", admin.site.urls),  # 일시적으로 비활성화
     path("api/users/", include("apps.user.urls")),
     path("api/posts/", include("apps.post.urls")),
-<<<<<<< HEAD
     path("api/posts/", include("apps.comment.urls")),
     path("api/", include("apps.like.urls")),
-    # path("api/idols/", include("apps.idol.urls")),
-    # path("api/idols/", include("apps.idol_schedule.urls")),
-    # path("api/users/", include("apps.user_schedule.urls")),
-    # path("api/", include("apps.notification.urls")),
-    # path("api/", include("apps.notification_set.urls")),
-=======
-    path("api/comments/", include("apps.comment.urls")),
-    path("api/likes/", include("apps.like.urls")),
->>>>>>> e97be413
     path(
         "swagger<format>", schema_view.without_ui(cache_timeout=0), name="schema-json"
     ),
