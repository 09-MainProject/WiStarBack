--- conflicted
+++ resolved
@@ -32,14 +32,9 @@
     path("api/", include("apps.like.urls")),
     path("api/idols/", include("apps.idol.urls")),
     path("api/idols/follows/", include("apps.follow.urls")),
-<<<<<<< HEAD
     path("api/images/", include("apps.image.urls")),
-    # path("api/idols/", include("apps.idol_schedule.urls")),
-    # path("api/users/", include("apps.user_schedule.urls")),
-=======
     path("api/idols/", include("apps.idol_schedule.urls")),
     path("api/users/", include("apps.user_schedule.urls")),
->>>>>>> 20227799
     # path("api/", include("apps.notification.urls")),
     # path("api/", include("apps.notification_set.urls")),
     path(
