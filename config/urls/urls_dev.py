"""
URL configuration for config project.

The `urlpatterns` list routes URLs to views. For more information please see:
    https://docs.djangoproject.com/en/5.2/topics/http/urls/
Examples:
Function views
    1. Add an import:  from my_app import views
    2. Add a URL to urlpatterns:  path('', views.home, name='home')
Class-based views
    1. Add an import:  from other_app.views import Home
    2. Add a URL to urlpatterns:  path('', Home.as_view(), name='home')
Including another URLconf
    1. Import the include() function: from django.urls import include, path
    2. Add a URL to urlpatterns:  path('blog/', include('blog.urls'))
"""

from django.contrib import admin
from django.urls import include, path
from drf_yasg import openapi
from drf_yasg.views import get_schema_view
from rest_framework import permissions

schema_view = get_schema_view(
    openapi.Info(
        title="WiStar API",
        default_version="v1",
        description="WiStar API 문서",
        terms_of_service="https://www.google.com/policies/terms/",
        contact=openapi.Contact(email="contact@snippets.local"),
        license=openapi.License(name="BSD License"),
    ),
    public=True,
    permission_classes=(permissions.AllowAny,),
)

urlpatterns = [
<<<<<<< HEAD
    path("admin/", admin.site.urls),  # 일시적으로 비활성화
=======
    # path("admin/", admin.site.urls),  # 일시적으로 비활성화
>>>>>>> f7ae4e09
    path("api/users/", include("apps.user.urls")),
    path("api/posts/", include("apps.post.urls")),
    path("api/posts/", include("apps.comment.urls")),
    path("api/", include("apps.like.urls")),
    path("api/idols/", include("apps.idol.urls")),
    path("api/idols/", include("apps.idol_schedule.urls")),
<<<<<<< HEAD
    path("api/users/", include("apps.user_schedule.urls")),
=======
    # path("api/users/", include("apps.user_schedule.urls")),
>>>>>>> f7ae4e09
    # path("api/", include("apps.notification.urls")),
    # path("api/", include("apps.notification_set.urls")),
    path(
        "swagger<format>", schema_view.without_ui(cache_timeout=0), name="schema-json"
    ),
    path(
        "swagger",
        schema_view.with_ui("swagger", cache_timeout=0),
        name="schema-swagger-ui",
    ),
    path("redoc", schema_view.with_ui("redoc", cache_timeout=0), name="schema-redoc"),
]<|MERGE_RESOLUTION|>--- conflicted
+++ resolved
@@ -35,22 +35,14 @@
 )
 
 urlpatterns = [
-<<<<<<< HEAD
-    path("admin/", admin.site.urls),  # 일시적으로 비활성화
-=======
     # path("admin/", admin.site.urls),  # 일시적으로 비활성화
->>>>>>> f7ae4e09
     path("api/users/", include("apps.user.urls")),
     path("api/posts/", include("apps.post.urls")),
     path("api/posts/", include("apps.comment.urls")),
     path("api/", include("apps.like.urls")),
     path("api/idols/", include("apps.idol.urls")),
     path("api/idols/", include("apps.idol_schedule.urls")),
-<<<<<<< HEAD
-    path("api/users/", include("apps.user_schedule.urls")),
-=======
     # path("api/users/", include("apps.user_schedule.urls")),
->>>>>>> f7ae4e09
     # path("api/", include("apps.notification.urls")),
     # path("api/", include("apps.notification_set.urls")),
     path(
