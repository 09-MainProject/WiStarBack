"""
URL configuration for config project.

The `urlpatterns` list routes URLs to views. For more information please see:
    https://docs.djangoproject.com/en/5.2/topics/http/urls/
Examples:
Function views
    1. Add an import:  from my_app import views
    2. Add a URL to urlpatterns:  path('', views.home, name='home')
Class-based views
    1. Add an import:  from other_app.views import Home
    2. Add a URL to urlpatterns:  path('', Home.as_view(), name='home')
Including another URLconf
    1. Import the include() function: from django.urls import include, path
    2. Add a URL to urlpatterns:  path('blog/', include('blog.urls'))
"""

from django.conf import settings
from django.conf.urls.static import static
from django.contrib import admin
from django.urls import include, path
from rest_framework_simplejwt.views import TokenObtainPairView, TokenRefreshView

urlpatterns = [
    path("admin/", admin.site.urls),
<<<<<<< HEAD
    path("api/", include("apps.idol.urls")),
    path("api/token/", TokenObtainPairView.as_view(), name="token_obtain_pair"),
    path("api/token/refresh/", TokenRefreshView.as_view(), name="token_refresh"),
=======
    path("api/users/", include("apps.user.urls")),
    path("api/posts/", include("apps.post.urls")),
    path("api/posts/", include("apps.comment.urls")),
    # path("api/", include("apps.like.urls")),
    # path("api/idols/", include("apps.idol.urls")),
    # path("api/idols/", include("apps.idol_schedule.urls")),
    # path("api/users/", include("apps.user_schedule.urls")),
    # path("api/", include("apps.notification.urls")),
    # path("api/", include("apps.notification_set.urls")),
>>>>>>> b84339df
]<|MERGE_RESOLUTION|>--- conflicted
+++ resolved
@@ -23,19 +23,13 @@
 
 urlpatterns = [
     path("admin/", admin.site.urls),
-<<<<<<< HEAD
-    path("api/", include("apps.idol.urls")),
-    path("api/token/", TokenObtainPairView.as_view(), name="token_obtain_pair"),
-    path("api/token/refresh/", TokenRefreshView.as_view(), name="token_refresh"),
-=======
     path("api/users/", include("apps.user.urls")),
     path("api/posts/", include("apps.post.urls")),
     path("api/posts/", include("apps.comment.urls")),
     # path("api/", include("apps.like.urls")),
-    # path("api/idols/", include("apps.idol.urls")),
+    path("api/idols/", include("apps.idol.urls")),
     # path("api/idols/", include("apps.idol_schedule.urls")),
     # path("api/users/", include("apps.user_schedule.urls")),
     # path("api/", include("apps.notification.urls")),
     # path("api/", include("apps.notification_set.urls")),
->>>>>>> b84339df
 ]