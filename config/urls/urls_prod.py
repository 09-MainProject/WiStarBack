--- conflicted
+++ resolved
@@ -22,7 +22,6 @@
 
 urlpatterns = [
     path("admin/", admin.site.urls),
-<<<<<<< HEAD
     path("api/users/", include("apps.user.urls")),
     # path("api/posts/", include("apps.post.urls")),
     # path("api/posts/", include("apps.comment.urls")),
@@ -32,21 +31,4 @@
     # path("api/users/", include("apps.user_schedule.urls")),
     # path("api/", include("apps.notification.urls")),
     # path("api/", include("apps.notification_set.urls")),
-]
-=======
-    path(
-        "api/",
-        include(
-            [
-                path("posts/", include("apps.post.urls")),
-                path("posts/<int:post_pk>/", include("apps.comment.urls")),
-                path("", include("apps.like.urls")),
-            ]
-        ),
-    ),
-]
-
-# 개발 환경에서만 미디어 파일 서빙
-if settings.DEBUG:
-    urlpatterns += static(settings.MEDIA_URL, document_root=settings.MEDIA_ROOT)
->>>>>>> fd0c0224
+]