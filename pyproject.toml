--- conflicted
+++ resolved
@@ -19,13 +19,7 @@
     "django-filter (>=25.1,<26.0)",
     "django-cors-headers (>=4.7.0,<5.0.0)",
     "drf-yasg (>=1.21.10,<2.0.0)",
-<<<<<<< HEAD
-    "django-filter (>=25.1,<26.0)",
     "pillow (>=11.2.1,<12.0.0)",
-    "requests (>=2.32.3,<3.0.0)",
-=======
-    "pillow (>=11.2.1,<12.0.0)",
->>>>>>> f7ae4e09
     "django-filter (>=25.1,<26.0)",
 ]
 
