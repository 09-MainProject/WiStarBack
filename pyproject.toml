[project]
name = "myfavidolback"
version = "0.1.0"
description = ""
authors = [
    {name = "LucasKim4321",email = "xowls0131@naver.com"}
]
readme = "README.md"
requires-python = ">=3.13"
dependencies = [
    "django (>=5.2,<6.0)",
    "djangorestframework (>=3.16.0,<4.0.0)",
    "djangorestframework-simplejwt (>=5.5.0,<6.0.0)",
    "certifi (>=2025.1.31,<2026.0.0)",
    "django-storages (>=1.14.6,<2.0.0)",
    "boto3 (>=1.37.38,<2.0.0)",
    "python-dotenv (>=1.1.0,<2.0.0)",
    "psycopg2-binary (>=2.9.10,<3.0.0)",
    "django-filter (>=25.1,<26.0)",
    "django-cors-headers (>=4.7.0,<5.0.0)",
    "drf-yasg (>=1.21.10,<2.0.0)",
    "pillow (>=11.2.1,<12.0.0)",
    "django-filter (>=25.1,<26.0)",
]

<<<<<<< HEAD
=======
[tool.poetry]
package-mode = false

>>>>>>> b84339df
[build-system]
requires = ["poetry-core>=2.0.0,<3.0.0"]
build-backend = "poetry.core.masonry.api"

[tool.poetry.group.dev.dependencies]
black = "^25.1.0"
mypy = "^1.15.0"
pytest = "^8.3.5"
pytest-cov = "^6.1.1"
isort = "^6.0.1"
ruff = "^0.11.7"

#[tool.black]
#line-length = 99

# isort 설정 black 스타일에 맞춰 정렬
pytest-django = "^4.11.1"
[tool.isort]
profile = "black"

[tool.mypy]
ignore_errors = true
#ignore_missing_imports = true
#follow_imports = "silent"
#warn_unused_configs = true

[tool.pytest.ini_options]
<<<<<<< HEAD
DJANGO_SETTINGS_MODULE = "config.settings"
testpaths = ["apps"]
=======
testpaths = ["apps"]
DJANGO_SETTINGS_MODULE = "config.settings"
>>>>>>> b84339df
python_files = ["test_*.py", "*_test.py", "tests.py"]
python_classes = ["Test*"]
python_functions = ["test_*"]
addopts = "--cov=apps --cov-report=term-missing"<|MERGE_RESOLUTION|>--- conflicted
+++ resolved
@@ -23,12 +23,9 @@
     "django-filter (>=25.1,<26.0)",
 ]
 
-<<<<<<< HEAD
-=======
 [tool.poetry]
 package-mode = false
 
->>>>>>> b84339df
 [build-system]
 requires = ["poetry-core>=2.0.0,<3.0.0"]
 build-backend = "poetry.core.masonry.api"
@@ -56,13 +53,8 @@
 #warn_unused_configs = true
 
 [tool.pytest.ini_options]
-<<<<<<< HEAD
-DJANGO_SETTINGS_MODULE = "config.settings"
-testpaths = ["apps"]
-=======
 testpaths = ["apps"]
 DJANGO_SETTINGS_MODULE = "config.settings"
->>>>>>> b84339df
 python_files = ["test_*.py", "*_test.py", "tests.py"]
 python_classes = ["Test*"]
 python_functions = ["test_*"]
